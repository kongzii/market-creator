# -*- coding: utf-8 -*-
# ------------------------------------------------------------------------------
#
#   Copyright 2023 Valory AG
#
#   Licensed under the Apache License, Version 2.0 (the "License");
#   you may not use this file except in compliance with the License.
#   You may obtain a copy of the License at
#
#       http://www.apache.org/licenses/LICENSE-2.0
#
#   Unless required by applicable law or agreed to in writing, software
#   distributed under the License is distributed on an "AS IS" BASIS,
#   WITHOUT WARRANTIES OR CONDITIONS OF ANY KIND, either express or implied.
#   See the License for the specific language governing permissions and
#   limitations under the License.
#
# ------------------------------------------------------------------------------

"""This module contains the shared state for the abci skill of MarketCreationManagerAbciApp."""

from typing import Any

from packages.valory.skills.abstract_round_abci.models import ApiSpecs, BaseParams
from packages.valory.skills.abstract_round_abci.models import (
    BenchmarkTool as BaseBenchmarkTool,
)
from packages.valory.skills.abstract_round_abci.models import Requests as BaseRequests
from packages.valory.skills.abstract_round_abci.models import (
    SharedState as BaseSharedState,
)
from packages.valory.skills.market_creation_manager_abci.rounds import (
    MarketCreationManagerAbciApp,
)


class SharedState(BaseSharedState):
    """Keep the current shared state of the skill."""

    abci_app_cls = MarketCreationManagerAbciApp


class MarketCreationManagerParams(BaseParams):
    """Parameters."""

    def __init__(self, *args: Any, **kwargs: Any) -> None:
        """Initialize the parameters object."""

        self.newsapi_api_key = kwargs.get("newsapi_api_key")
        self.newsapi_endpoint = kwargs.get("newsapi_endpoint")
<<<<<<< HEAD
        self.newsapi_endpoint = kwargs.get("num_markets")
=======
        self.multisend_address = kwargs.get("multisend_address", None)
>>>>>>> 29efe1ee
        super().__init__(*args, **kwargs)


class RandomnessApi(ApiSpecs):
    """A model for randomness api specifications."""


Requests = BaseRequests
BenchmarkTool = BaseBenchmarkTool<|MERGE_RESOLUTION|>--- conflicted
+++ resolved
@@ -48,11 +48,8 @@
 
         self.newsapi_api_key = kwargs.get("newsapi_api_key")
         self.newsapi_endpoint = kwargs.get("newsapi_endpoint")
-<<<<<<< HEAD
         self.newsapi_endpoint = kwargs.get("num_markets")
-=======
         self.multisend_address = kwargs.get("multisend_address", None)
->>>>>>> 29efe1ee
         super().__init__(*args, **kwargs)
 
 
